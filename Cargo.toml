[workspace]
resolver = "2"
members = ["devenv", "devenv-eval-cache", "devenv-run-tests", "tasks", "xtask"]

[workspace.package]
edition = "2021"
license = "APACHE-2.0"
homepage = "https://devenv.sh/"
repository = "https://github.com/cachix/devenv/"

[workspace.dependencies]
devenv = { path = "devenv" }
devenv-eval-cache = { path = "devenv-eval-cache" }
devenv-run-tests = { path = "devenv-run-tests" }
tasks = { path = "tasks" }
xtask = { path = "xtask" }

ansiterm = "0.12.2"
blake3 = "1.5.4"
clap = { version = "4.5.1", features = ["derive", "cargo"] }
cli-table = "0.4.7"
dotlock = "0.5.0"
fs2 = "0.4.3"
futures = "0.3.30"
hex = "0.4.3"
include_dir = "0.7.3"
indoc = "2.0.4"
lazy_static = "1.5.0"
miette = { version = "7.1.0", features = ["fancy"] }
nix = { version = "0.28.0", features = ["signal"] }
regex = "1.10.3"
reqwest = "0.11.26"
schematic = { version = "0.14.3", features = [
    "schema",
    "yaml",
    "renderer_template",
    "renderer_json_schema",
] }
serde = "1.0.197"
serde_json = "1.0.114"
serde_repr = "0.1.19"
serde_yaml = "0.9.32"
sha2 = "0.10.8"
sqlx = { version = "0.8.2", features = ["time", "sqlite", "runtime-tokio"] }
tempdir = "0.3.7"
thiserror = "1.0.63"
tracing = "0.1.40"
which = "6.0.0"
whoami = "1.5.1"
xdg = "2.5.2"
<<<<<<< HEAD
tokio = { version = "1.39.3", features = [
    "process",
    "fs",
    "macros",
    "rt-multi-thread",
] }
schemars = "0.8.16"
=======
tokio = "1.39.3"
schemars = "0.8.16"

# Always build optimized sqlx-macro to speed up query checks
[profile.dev.package.sqlx-macros]
opt-level = 3

[profile.release]
strip = true
lto = "fat"
>>>>>>> 5a32581c
<|MERGE_RESOLUTION|>--- conflicted
+++ resolved
@@ -48,16 +48,12 @@
 which = "6.0.0"
 whoami = "1.5.1"
 xdg = "2.5.2"
-<<<<<<< HEAD
 tokio = { version = "1.39.3", features = [
     "process",
     "fs",
     "macros",
     "rt-multi-thread",
 ] }
-schemars = "0.8.16"
-=======
-tokio = "1.39.3"
 schemars = "0.8.16"
 
 # Always build optimized sqlx-macro to speed up query checks
@@ -66,5 +62,4 @@
 
 [profile.release]
 strip = true
-lto = "fat"
->>>>>>> 5a32581c
+lto = "fat"