{ config, pkgs, lib, ... }:
let
  types = lib.types;
<<<<<<< HEAD
  mkNakedShell = pkgs.callPackage ./mkNakedShell.nix { };
=======
  # Returns a list of all the entries in a folder
  listEntries = path:
    map (name: path + "/${name}") (builtins.attrNames (builtins.readDir path));
>>>>>>> 4950c4d8
in
{
  options = {
    env = lib.mkOption {
      type = types.attrs;
      description = "Environment variables to be exposed inside the developer environment.";
      default = { };
    };

    enterShell = lib.mkOption {
      type = types.lines;
      description = "Bash code to execute when entering the shell.";
      default = "";
    };

    packages = lib.mkOption {
      type = types.listOf types.package;
      description = "A list of packages to expose inside the developer environment. Search available packages using ``devenv search NAME``.";
      default = [ ];
    };

    shell = lib.mkOption {
      type = types.package;
      internal = true;
    };

    ci = lib.mkOption {
      type = types.listOf types.package;
      internal = true;
    };
  };

  imports = [
    ./devcontainer.nix
    ./info.nix
    ./pre-commit.nix
    ./processes.nix
    ./scripts.nix
    ./update-check.nix
  ]
  ++ (listEntries ./languages)
  ++ (listEntries ./services)
  ;

  config = {

    # TODO: figure out how to get relative path without impure mode
    env.DEVENV_ROOT = builtins.getEnv "PWD";
    env.DEVENV_DOTFILE = config.env.DEVENV_ROOT + "/.devenv";
    env.DEVENV_STATE = config.env.DEVENV_DOTFILE + "/state";

    enterShell = ''
      export PS1="(devenv) $PS1"
      
      # note what environments are active, but make sure we don't repeat them
      if [[ ! "$DIRENV_ACTIVE" =~ (^|:)"$PWD"(:|$) ]]; then
        export DIRENV_ACTIVE="$PWD:$DIRENV_ACTIVE"
      fi

      # devenv helper
      if [ ! type -p direnv &>/dev/null && -f .envrc ]; then
        echo "You have .envrc but direnv command is not installed."
        echo "Please install direnv: https://direnv.net/docs/installation.html"
      fi
    '';

    shell = mkNakedShell {
      name = "devenv-shell";
      env = config.env;
      profile = pkgs.buildEnv {
        name = "devenv-profile";
        paths = config.packages;
        ignoreCollisions = true;
      };
      shellHook = config.enterShell;
    };

    ci = [ config.shell.inputDerivation config.procfile ];
  };
}<|MERGE_RESOLUTION|>--- conflicted
+++ resolved
@@ -1,13 +1,10 @@
 { config, pkgs, lib, ... }:
 let
   types = lib.types;
-<<<<<<< HEAD
   mkNakedShell = pkgs.callPackage ./mkNakedShell.nix { };
-=======
   # Returns a list of all the entries in a folder
   listEntries = path:
     map (name: path + "/${name}") (builtins.attrNames (builtins.readDir path));
->>>>>>> 4950c4d8
 in
 {
   options = {
