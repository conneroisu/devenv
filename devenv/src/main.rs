mod command;
mod config;
mod log;

use clap::{crate_version, Parser, Subcommand};
use cli_table::{print_stderr, Table, WithTitle};
use include_dir::{include_dir, Dir};
use miette::{bail, Result};
use serde::Deserialize;
use std::collections::HashMap;
use std::io::Write;
use std::os::unix::fs::symlink;
use std::str::FromStr;
use std::time::{SystemTime, UNIX_EPOCH};
use std::{
    fs,
    os::unix::{fs::PermissionsExt, process::CommandExt},
    path::{Path, PathBuf},
};

// templates
const FLAKE_TMPL: &str = include_str!("flake.tmpl.nix");
const REQUIRED_FILES: [&str; 4] = ["devenv.nix", "devenv.yaml", ".envrc", ".gitignore"];
const EXISTING_REQUIRED_FILES: [&str; 1] = [".gitignore"];
const PROJECT_DIR: Dir = include_dir!("$CARGO_MANIFEST_DIR/init");
// project vars
const DEVENV_FLAKE: &str = ".devenv.flake.nix";

#[derive(Parser)]
#[command(
    color = clap::ColorChoice::Auto,
    dont_delimit_trailing_values = true,
    about = format!("https://devenv.sh {}: Fast, Declarative, Reproducible, and Composable Developer Environments", crate_version!())
)]
struct Cli {
    #[arg(short, long, help = "Enable debug log level.")]
    verbose: bool,

    #[arg(short = 'j', long, help = "Maximum number of Nix builds at any time.", default_value_t = max_jobs())]
    max_jobs: u8,

    #[arg(
        short = 'u',
        long,
        help = "Maximum number CPU cores being used by a single build..",
        default_value = "2"
    )]
    cores: u8,

    #[arg(short, long, default_value_t = default_system())]
    system: String,

    #[arg(short, long, help = "Relax the hermeticity of the environment.")]
    impure: bool,

    // TODO: --no-clean?
    #[arg(
        short,
        long,
        num_args = 0..,
        value_delimiter = ',',
        help = "Ignore existing environment variables when entering the shell. Pass a list of comma-separated environment variables to let through."
    )]
    clean: Option<Vec<String>>,

    #[arg(short = 'd', long, help = "Enter Nix debugger on failure.")]
    nix_debugger: bool,

    #[arg(
        short,
        long,
        num_args = 2,
        value_delimiter = ' ',
        help = "Pass additional options to nix commands, see `man nix.conf` for full list."
    )]
    nix_option: Vec<String>,

    #[arg(
        short,
        long,
        num_args = 2,
        value_delimiter = ' ',
        help = "Override inputs in devenv.yaml."
    )]
    override_input: Vec<String>,

    #[command(subcommand)]
    command: Commands,
}

#[derive(Subcommand, Clone)]
enum Commands {
    #[command(about = "Scaffold devenv.yaml, devenv.nix, .gitignore and .envrc.")]
    Init { target: Option<PathBuf> },

    #[command(about = "Activate the developer environment. https://devenv.sh/basics/")]
    Shell {
        cmd: Option<String>,
        args: Vec<String>,
    },

    #[command(about = "Update devenv.lock from devenv.yaml inputs. http://devenv.sh/inputs/")]
    Update { name: Option<String> },

    #[command(
        about = "Search for packages and options in nixpkgs. https://devenv.sh/packages/#searching-for-a-file"
    )]
    Search { name: String },

    #[command(
        alias = "show",
        about = "Print information about this developer environment."
    )]
    Info {},

    #[command(about = "Start processes in the foreground. https://devenv.sh/processes/")]
    Up {
        #[arg(help = "Start a specific process.")]
        process: Option<String>,

        #[arg(short, long, help = "Start processes in the background.")]
        detach: bool,
    },

    Processes {
        #[command(subcommand)]
        command: ProcessesCommand,
    },

    #[command(about = "Run tests. http://devenv.sh/tests/", alias = "ci")]
    Test {
        #[arg(short, long, help = "Don't override .devenv to a temporary directory.")]
        dont_override_dotfile: bool,
    },

    Container {
        #[arg(short, long)]
        registry: Option<String>,

        #[arg(long, hide = true)]
        copy: bool,

        #[arg(long, hide = true)]
        docker_run: bool,

        #[arg(short, long)]
        copy_args: Vec<String>,

        #[arg(hide = true)]
        name: Option<String>,

        #[command(subcommand)]
        command: Option<ContainerCommand>,
    },

    Inputs {
        #[command(subcommand)]
        command: InputsCommand,
    },

    #[command(
        about = "Deletes previous shell generations. See http://devenv.sh/garbage-collection"
    )]
    Gc {},

    #[command(about = "Build any attribute in devenv.nix.")]
    Build {
        #[arg(num_args=1..)]
        attributes: Vec<String>,
    },

    #[command(about = "Print the version of devenv.")]
    Version {},

    #[clap(hide = true)]
    Assemble,

    #[clap(hide = true)]
    PrintDevEnv {
        #[arg(short, long)]
        json: bool,
    },

    #[clap(hide = true)]
    GenerateJSONSchema,
}

#[derive(Subcommand, Clone)]
#[clap(about = "Start or stop processes. https://devenv.sh/processes/")]
enum ProcessesCommand {
    #[command(alias = "start", about = "Start processes in the foreground.")]
    Up {
        process: Option<String>,

        #[arg(short, long, help = "Start processes in the background.")]
        detach: bool,
    },

    #[command(alias = "stop", about = "Stop processes running in the background.")]
    Down {},
    // TODO: Status/Attach
}

#[derive(Subcommand, Clone)]
#[clap(about = "Build, copy, or run a container. https://devenv.sh/containers/")]
enum ContainerCommand {
    #[command(about = "Build a container.")]
    Build { name: String },

<<<<<<< HEAD
    #[clap(about = "Copy a container to registry.")]
=======
    #[command(about = "Copy a container.")]
>>>>>>> 2733e274
    Copy { name: String },

    #[command(about = "Run a container.")]
    Run { name: String },
}

#[derive(Subcommand, Clone)]
#[clap(about = "Add an input to devenv.yaml. https://devenv.sh/inputs/")]
enum InputsCommand {
    #[command(about = "Add an input to devenv.yaml.")]
    Add {
        #[arg(help = "The name of the input.")]
        name: String,

        #[arg(
            help = "See https://devenv.sh/reference/yaml-options/#inputsnameurl for possible values."
        )]
        url: String,

        #[arg(short, long, help = "What inputs should follow your inputs?")]
        follows: Vec<String>,
    },
}

struct App {
    cli: Cli,
    config: config::Config,
    logger: log::Logger,
    has_processes: Option<bool>,
    container_name: Option<String>,
    // all kinds of paths
    devenv_root: PathBuf,
    devenv_dotfile: PathBuf,
    devenv_dot_gc: PathBuf,
    devenv_home_gc: PathBuf,
    cachix_trusted_keys: PathBuf,
    cachix_caches: Option<command::CachixCaches>,
}

fn main() -> Result<()> {
    let cli = Cli::parse();

    let level = if cli.verbose {
        log::Level::Debug
    } else {
        log::Level::Info
    };

    let xdg_dirs = xdg::BaseDirectories::with_prefix("devenv").unwrap();
    xdg_dirs
        .create_data_directory(Path::new("devenv"))
        .expect("Failed to create DEVENV_HOME directory");
    let devenv_home = xdg_dirs.get_data_home();
    let devenv_home_gc = devenv_home.join("gc");
    std::fs::create_dir_all(&devenv_home_gc).expect("Failed to create DEVENV_HOME_GC directory");
    let devenv_root = std::env::current_dir().expect("Failed to get current directory");
    let devenv_dot_gc = devenv_root.join(".devenv").join("gc");
    std::fs::create_dir_all(&devenv_dot_gc).expect("Failed to create .devenv/gc directory");
    let devenv_dotfile = devenv_root.join(".devenv");
    let cachix_trusted_keys = devenv_home.join("cachix_trusted_keys.json");
    let logger = log::Logger::new(level);
    let mut config = config::Config::load()?;
    for input in cli.override_input.chunks_exact(2) {
        config.add_input(&input[0].clone(), &input[1].clone(), &[]);
    }
    let mut app = App {
        cli,
        config,
        has_processes: None,
        logger,
        container_name: None,
        devenv_root,
        devenv_dotfile,
        devenv_dot_gc,
        devenv_home_gc,
        cachix_trusted_keys,
        cachix_caches: None,
    };

    match app.cli.command.clone() {
        Commands::Shell { cmd, args } => app.shell(&cmd, &args, true),
        Commands::Test {
            dont_override_dotfile,
        } => app.test(dont_override_dotfile),
        Commands::Version {} => Ok(println!("devenv {} ({})", crate_version!(), app.cli.system)),
        Commands::Container {
            registry,
            copy,
            docker_run,
            copy_args,
            name,
            command,
        } => {
            app.container_name = name.clone();
            match name {
                None => {
                    if let Some(c) = command {
                        match c {
                            ContainerCommand::Build { name } => {
                                app.container_name = Some(name.clone());
                                let _ = app.container_build(&name)?;
                            }
                            ContainerCommand::Copy { name } => {
                                app.container_name = Some(name.clone());
                                app.container_copy(&name, &copy_args, registry.as_deref())?;
                            }
                            ContainerCommand::Run { name } => {
                                app.container_name = Some(name.clone());
                                app.container_run(&name, &copy_args, registry.as_deref())?;
                            }
                        }
                    }
                }
                Some(name) => {
                    match (copy, docker_run) {
                        (true, false) => {
                            app.logger.warn(
                                "--copy flag is deprecated, use `devenv container copy` instead",
                            );
                            app.container_copy(&name, &copy_args, registry.as_deref())?;
                        }
                        (_, true) => {
                            app.logger.warn(
                                "--docker-run flag is deprecated, use `devenv container run` instead",
                            );
                            app.container_run(&name, &copy_args, registry.as_deref())?;
                        }
                        _ => {
                            app.logger.warn("Calling without a subcommand is deprecated, use `devenv container build` instead");
                            let _ = app.container_build(&name)?;
                        }
                    };
                }
            };
            Ok(())
        }
        Commands::Init { target } => app.init(&target),
        Commands::Search { name } => app.search(&name),
        Commands::Gc {} => app.gc(),
        Commands::Info {} => app.info(),
        Commands::Build { attributes } => app.build(&attributes),
        Commands::Update { name } => app.update(&name),
        Commands::Up { process, detach } => app.up(process.as_deref(), &detach, &detach),
        Commands::Processes { command } => match command {
            ProcessesCommand::Up { process, detach } => {
                app.up(process.as_deref(), &detach, &detach)
            }
            ProcessesCommand::Down {} => app.down(),
        },
        Commands::Inputs { command } => match command {
            InputsCommand::Add { name, url, follows } => app.inputs_add(&name, &url, &follows),
        },
        // hidden
        Commands::Assemble => app.assemble(),
        Commands::PrintDevEnv { json } => app.print_dev_env(json),
        Commands::GenerateJSONSchema => {
            config::write_json_schema();
            Ok(())
        }
    }
}

impl App {
    fn processes_log(&self) -> PathBuf {
        self.devenv_dotfile.join("processes.log")
    }

    fn processes_pid(&self) -> PathBuf {
        self.devenv_dotfile.join("processes.pid")
    }

    fn init(&self, target: &Option<PathBuf>) -> Result<()> {
        let target = target
            .clone()
            .unwrap_or_else(|| fs::canonicalize(".").expect("Failed to get current directory"));

        // create directory target if not exists
        if !target.exists() {
            std::fs::create_dir_all(&target).expect("Failed to create target directory");
        }

        // fails if any of the required files already exists
        for filename in REQUIRED_FILES {
            let file_path = target.join(filename);
            if file_path.exists() && !EXISTING_REQUIRED_FILES.contains(&filename) {
                bail!("File already exists {}", file_path.display());
            }
        }

        for filename in REQUIRED_FILES {
            self.logger.info(&format!("Creating {}", filename));

            let path = PROJECT_DIR
                .get_file(filename)
                .unwrap_or_else(|| panic!("missing {} in the executable", filename));

            // write path.contents to target/filename
            let target_path = target.join(filename);

            // add a check for files like .gitignore to append buffer instead of bailing out
            if target_path.exists() && EXISTING_REQUIRED_FILES.contains(&filename) {
                std::fs::OpenOptions::new()
                    .append(true)
                    .open(&target_path)
                    .and_then(|mut file| file.write_all(path.contents()))
                    .expect("Failed to append to existing file");
            } else {
                std::fs::write(&target_path, path.contents()).expect("Failed to write file");
            }
        }

        // check if direnv executable is available
        let Ok(direnv) = which::which("direnv") else {
            return Ok(());
        };

        // run direnv allow
        std::process::Command::new(direnv)
            .arg("allow")
            .current_dir(&target)
            .exec();
        Ok(())
    }

    fn inputs_add(&mut self, name: &str, url: &str, follows: &[String]) -> Result<()> {
        self.config.add_input(name, url, follows);
        self.config.write();
        Ok(())
    }

    fn print_dev_env(&mut self, json: bool) -> Result<()> {
        let (env, _) = self.get_dev_environment(json, false)?;
        print!(
            "{}",
            String::from_utf8(env).expect("Failed to convert env to utf-8")
        );
        Ok(())
    }

    fn shell(&mut self, cmd: &Option<String>, args: &[String], replace_shell: bool) -> Result<()> {
        let develop_args = self.prepare_shell(cmd, args)?;

        let options = command::Options {
            replace_shell,
            ..command::Options::default()
        };

        let develop_args = develop_args
            .iter()
            .map(|s| s.as_str())
            .collect::<Vec<&str>>();

        self.run_nix("nix", &develop_args, &options)?;
        Ok(())
    }

    fn prepare_shell(&mut self, cmd: &Option<String>, args: &[String]) -> Result<Vec<String>> {
        self.assemble()?;
        let (_, gc_root) = self.get_dev_environment(false, true)?;

        let mut develop_args = vec![
            "develop",
            gc_root.to_str().expect("gc root should be utf-8"),
        ];

        let default_clean = config::Clean {
            enabled: false,
            keep: vec![],
        };
        let config_clean = self.config.clean.as_ref().unwrap_or(&default_clean);
        if self.cli.clean.is_some() || config_clean.enabled {
            develop_args.push("--ignore-environment");

            let keep = match &self.cli.clean {
                Some(clean) => clean,
                None => &config_clean.keep,
            };

            for env in keep {
                develop_args.push("--keep");
                develop_args.push(env);
            }

            develop_args.push("-c");
            develop_args.push("bash");
            develop_args.push("--norc");
            develop_args.push("--noprofile")
        }

        match cmd {
            Some(cmd) => {
                develop_args.push("-c");
                develop_args.push(cmd);
                let args = args.iter().map(|s| s.as_str()).collect::<Vec<&str>>();
                develop_args.extend_from_slice(&args);
            }
            None => {
                self.logger.info("Entering shell");
            }
        };

        Ok(develop_args.into_iter().map(|s| s.to_string()).collect())
    }

    fn update(&mut self, input_name: &Option<String>) -> Result<()> {
        let msg = match input_name {
            Some(input_name) => format!("Updating devenv.lock with input {input_name}"),
            None => "Updating devenv.lock".to_string(),
        };
        let _logprogress = log::LogProgress::new(&msg, true);
        self.assemble()?;

        match input_name {
            Some(input_name) => {
                self.run_nix(
                    "nix",
                    &["flake", "lock", "--update-input", input_name],
                    &command::Options::default(),
                )?;
            }
            None => {
                self.run_nix("nix", &["flake", "update"], &command::Options::default())?;
            }
        }
        Ok(())
    }

    fn container_build(&mut self, name: &str) -> Result<String> {
        if cfg!(target_os = "macos") {
            bail!("Containers are not supported on macOS yet: https://github.com/cachix/devenv/issues/430");
        }

        let _logprogress = log::LogProgress::new(&format!("Building {name} container"), true);

        self.assemble()?;

        let container_store_path = self.run_nix(
            "nix",
            &[
                "build",
                "--print-out-paths",
                "--no-link",
                &format!(".#devenv.containers.{name}.derivation"),
            ],
            &command::Options::default(),
        )?;

        let container_store_path_string = String::from_utf8_lossy(&container_store_path.stdout)
            .to_string()
            .trim()
            .to_string();
        println!("{}", container_store_path_string);
        Ok(container_store_path_string)
    }

    fn container_copy(
        &mut self,
        name: &str,
        copy_args: &[String],
        registry: Option<&str>,
    ) -> Result<()> {
        let spec = self.container_build(name)?;

        let _logprogress = log::LogProgress::new(&format!("Copying {name} container"), false);

        let copy_script = self.run_nix(
            "nix",
            &[
                "build",
                "--print-out-paths",
                "--no-link",
                &format!(".#devenv.containers.{name}.copyScript"),
            ],
            &command::Options::default(),
        )?;

        let copy_script = String::from_utf8_lossy(&copy_script.stdout)
            .to_string()
            .trim()
            .to_string();

        let copy_args = [
            spec,
            registry.unwrap_or("false").to_string(),
            copy_args.join(" "),
        ];

        self.logger
            .info(&format!("Running {copy_script} {}", copy_args.join(" ")));

        let status = std::process::Command::new(copy_script)
            .args(copy_args)
            .stdout(std::process::Stdio::inherit())
            .stderr(std::process::Stdio::inherit())
            .status()
            .expect("Failed to run copy script");

        if !status.success() {
            bail!("Failed to copy container")
        } else {
            Ok(())
        }
    }

    fn container_run(
        &mut self,
        name: &str,
        copy_args: &[String],
        registry: Option<&str>,
    ) -> Result<()> {
        if registry.is_some() {
            self.logger
                .warn("Ignoring --registry flag when running container");
        };
        self.container_copy(name, copy_args, Some("docker-daemon:"))?;

        let _logprogress = log::LogProgress::new(&format!("Running {name} container"), false);

        let run_script = self.run_nix(
            "nix",
            &[
                "build",
                "--print-out-paths",
                "--no-link",
                &format!(".#devenv.containers.{name}.dockerRun"),
            ],
            &command::Options::default(),
        )?;

        let run_script = String::from_utf8_lossy(&run_script.stdout)
            .to_string()
            .trim()
            .to_string();

        let status = std::process::Command::new(run_script)
            .status()
            .expect("Failed to run container script");

        if !status.success() {
            bail!("Failed to run container")
        } else {
            Ok(())
        }
    }

    fn gc(&mut self) -> Result<()> {
        let start = std::time::Instant::now();

        let (to_gc, removed_symlinks) = {
            let _logprogress = log::LogProgress::new(
                &format!(
                    "Removing non-existing symlinks in {} ...",
                    &self.devenv_home_gc.display()
                ),
                false,
            );
            cleanup_symlinks(&self.devenv_home_gc)
        };

        self.logger
            .info(&format!("Found {} active environments.", to_gc.len()));
        self.logger.info(&format!(
            "Deleted {} dangling environments (most likely due to previous GC).",
            removed_symlinks.len()
        ));

        {
            let _logprogress = log::LogProgress::new(
                "Running garbage collection (this process may take some time) ...",
                false,
            );
            let paths: Vec<&str> = to_gc
                .iter()
                .filter_map(|path_buf| path_buf.to_str())
                .collect();
            let args: Vec<&str> = ["store", "gc"]
                .iter()
                .chain(paths.iter())
                .copied()
                .collect();
            self.run_nix("nix", &args, &command::Options::default())?;
        }

        let (after_gc, _) = cleanup_symlinks(&self.devenv_home_gc);
        let end = std::time::Instant::now();

        eprintln!();
        self.logger.info(&format!(
            "Done. Successfully removed {} symlinks in {}s.",
            to_gc.len() - after_gc.len(),
            (end - start).as_secs_f32()
        ));
        Ok(())
    }

    fn search(&mut self, name: &str) -> Result<()> {
        self.assemble()?;

        let options = self.run_nix(
            "nix",
            &[
                "--offline",
                "build",
                "--no-link",
                "--print-out-paths",
                ".#optionsJSON",
            ],
            &command::Options::default(),
        )?;

        let options_str = std::str::from_utf8(&options.stdout).unwrap().trim();
        let options_path = PathBuf::from_str(options_str)
            .expect("options store path should be a utf-8")
            .join("share")
            .join("doc")
            .join("nixos")
            .join("options.json");
        let options_contents = fs::read(options_path).expect("Failed to read options.json");
        let options_json: OptionResults =
            serde_json::from_slice(&options_contents).expect("Failed to parse options.json");

        let options_results = options_json
            .0
            .into_iter()
            .filter(|(key, _)| key.contains(name))
            .map(|(key, value)| DevenvOptionResult {
                name: key,
                type_: value.type_,
                default: value.default.unwrap_or_default(),
                description: value.description,
            })
            .collect::<Vec<_>>();
        let results_options_count = options_results.len();

        let search = self.run_nix(
            "nix",
            &["search", "--json", "nixpkgs", name],
            &command::Options::default(),
        )?;
        let search_json: PackageResults =
            serde_json::from_slice(&search.stdout).expect("Failed to parse search results");
        let search_results = search_json
            .0
            .into_iter()
            .map(|(key, value)| DevenvPackageResult {
                name: format!(
                    "pkgs.{}",
                    key.split('.').skip(2).collect::<Vec<_>>().join(".")
                ),
                version: value.version,
                description: value.description.chars().take(80).collect::<String>(),
            })
            .collect::<Vec<_>>();
        let search_results_count = search_results.len();

        if !search_results.is_empty() {
            print_stderr(search_results.with_title()).expect("Failed to print search results");
        }

        if !options_results.is_empty() {
            print_stderr(options_results.with_title()).expect("Failed to print options results");
        }

        self.logger.info(&format!("Found {search_results_count} packages and {results_options_count} options for '{name}'."));
        Ok(())
    }

    fn has_processes(&mut self) -> Result<bool> {
        if self.has_processes.is_none() {
            let result = self.run_nix(
                "nix",
                &["eval", ".#devenv.processes", "--json"],
                &command::Options::default(),
            )?;
            let processes = String::from_utf8_lossy(&result.stdout).to_string();
            self.has_processes = Some(processes.trim() != "{}");
        }
        Ok(self.has_processes.unwrap())
    }

    fn test(&mut self, dont_override_dotfile: bool) -> Result<()> {
        let tmpdir = tempdir::TempDir::new_in(&self.devenv_root, ".devenv")
            .expect("Failed to create temporary directory");
        if !dont_override_dotfile {
            self.logger.info(&format!(
                "Overriding .devenv to {}",
                tmpdir.path().file_name().unwrap().to_str().unwrap()
            ));
            self.devenv_dotfile = tmpdir.as_ref().to_path_buf();
            // TODO: don't add gc roots for tests
            self.devenv_dot_gc = self.devenv_dotfile.join("gc");
        }
        self.assemble()?;

        // collect tests
        let test_script = {
            let _logprogress = log::LogProgress::new("Building tests", true);
            self.run_nix(
                "nix",
                &["build", ".#devenv.test", "--no-link", "--print-out-paths"],
                &command::Options::default(),
            )?
        };

        let test_script_string = String::from_utf8_lossy(&test_script.stdout)
            .to_string()
            .trim()
            .to_string();
        if test_script_string.is_empty() {
            self.logger.error("No tests found.");
            tmpdir
                .close()
                .expect("Failed to remove temporary directory");
            bail!("No tests found");
        }

        if self.has_processes()? {
            self.up(None, &true, &false)?;
        }

        let result = {
            let _logprogress = log::LogProgress::new("Running tests", true);

            self.logger
                .debug(&format!("Running command: {test_script_string}"));

            let develop_args = self.prepare_shell(&Some(test_script_string), &[])?;
            let develop_args = develop_args
                .iter()
                .map(|s| s.as_str())
                .collect::<Vec<&str>>();
            let mut cmd = self.prepare_command("nix", &develop_args)?;
            cmd.stdin(std::process::Stdio::inherit());
            cmd.stderr(std::process::Stdio::inherit());
            cmd.stdout(std::process::Stdio::inherit());
            cmd.output().expect("Failed to run tests")
        };

        if self.has_processes()? {
            self.down()?;
        }

        if !result.status.success() {
            self.logger.error("Tests failed :(");
            bail!("Tests failed");
        } else {
            self.logger.info("Tests passed :)");
            Ok(())
        }
    }

    fn info(&mut self) -> Result<()> {
        self.assemble()?;

        // TODO: use --json
        let metadata = self.run_nix("nix", &["flake", "metadata"], &command::Options::default())?;

        let re = regex::Regex::new(r"(Inputs:.+)$").unwrap();
        let metadata_str = String::from_utf8_lossy(&metadata.stdout);
        let inputs = match re.captures(&metadata_str) {
            Some(captures) => captures.get(1).unwrap().as_str(),
            None => "",
        };

        let info_ = self.run_nix(
            "nix",
            &["eval", "--raw", ".#info"],
            &command::Options::default(),
        )?;
        println!("{}\n{}", inputs, &String::from_utf8_lossy(&info_.stdout));
        Ok(())
    }

    fn build(&mut self, attributes: &[String]) -> Result<()> {
        self.assemble()?;

        let formatted_strings: Vec<String> = attributes
            .iter()
            .map(|attr| format!("#.devenv.{}", attr))
            .collect();

        let mut args: Vec<&str> = formatted_strings.iter().map(|s| s.as_str()).collect();

        args.insert(0, "build");
        self.run_nix("nix", &args, &command::Options::default())?;
        Ok(())
    }

    fn add_gc(&mut self, name: &str, path: &Path) -> Result<()> {
        self.run_nix(
            "nix-store",
            &[
                "--add-root",
                self.devenv_dot_gc.join(name).to_str().unwrap(),
                "-r",
                path.to_str().unwrap(),
            ],
            &command::Options::default(),
        )?;
        let link_path = self
            .devenv_dot_gc
            .join(format!("{}-{}", name, get_now_with_nanoseconds()));
        symlink_force(&self.logger, path, &link_path);
        Ok(())
    }

    fn up(&mut self, process: Option<&str>, detach: &bool, log_to_file: &bool) -> Result<()> {
        self.assemble()?;
        if !self.has_processes()? {
            self.logger
                .error("No 'processes' option defined: https://devenv.sh/processes/");
            bail!("No processes defined");
        }

        let proc_script_string: String;
        {
            let _logprogress = log::LogProgress::new("Building processes", true);

            let proc_script = self.run_nix(
                "nix",
                &[
                    "build",
                    "--no-link",
                    "--print-out-paths",
                    ".#procfileScript",
                ],
                &command::Options::default(),
            )?;

            proc_script_string = String::from_utf8_lossy(&proc_script.stdout)
                .to_string()
                .trim()
                .to_string();
            self.add_gc("procfilescript", Path::new(&proc_script_string))?;
        }

        {
            let _logprogress = log::LogProgress::new("Starting processes", true);

            let process = process.unwrap_or("");

            let processes_script = self.devenv_dotfile.join("processes");
            let tui_enabled = if *detach { "0" } else { "1" };
            fs::write(
                &processes_script,
                indoc::formatdoc! {"
                #!/usr/bin/env bash
                export PC_TUI_ENABLED={tui_enabled}
                exec {proc_script_string} {process}
            "},
            )
            .expect("Failed to write PROCESSES_SCRIPT");

            std::fs::set_permissions(&processes_script, std::fs::Permissions::from_mode(0o755))
                .expect("Failed to set permissions");

            let args =
                self.prepare_shell(&Some(processes_script.to_str().unwrap().to_string()), &[])?;
            let args = args.iter().map(|s| s.as_str()).collect::<Vec<&str>>();
            let mut cmd = self.prepare_command("nix", &args)?;

            if *detach {
                let log_file = std::fs::File::create(self.processes_log())
                    .expect("Failed to create PROCESSES_LOG");
                let process = if !*log_to_file {
                    cmd.stdout(std::process::Stdio::inherit())
                        .stderr(std::process::Stdio::inherit())
                        .spawn()
                        .expect("Failed to spawn process")
                } else {
                    cmd.stdout(log_file.try_clone().expect("Failed to clone Stdio"))
                        .stderr(log_file)
                        .spawn()
                        .expect("Failed to spawn process")
                };

                std::fs::write(self.processes_pid(), process.id().to_string())
                    .expect("Failed to write PROCESSES_PID");
                self.logger.info(&format!("PID is {}", process.id()));
                if *log_to_file {
                    self.logger.info(&format!(
                        "See logs:  $ tail -f {}",
                        self.processes_log().display()
                    ));
                }
                self.logger.info("Stop:      $ devenv processes stop");
            } else {
                cmd.exec();
            }
            Ok(())
        }
    }

    fn down(&self) -> Result<()> {
        if !PathBuf::from(&self.processes_pid()).exists() {
            self.logger.error("No processes running.");
            bail!("No processes running");
        }

        let pid = std::fs::read_to_string(self.processes_pid())
            .expect("Failed to read PROCESSES_PID")
            .parse::<i32>()
            .expect("Failed to parse PROCESSES_PID");

        self.logger
            .info(&format!("Stopping process with PID {}", pid));

        let pid = nix::unistd::Pid::from_raw(pid);
        match nix::sys::signal::kill(pid, nix::sys::signal::Signal::SIGTERM) {
            Ok(_) => {}
            Err(_) => {
                self.logger
                    .error(&format!("Process with PID {} not found.", pid));
                bail!("Process not found");
            }
        }

        std::fs::remove_file(self.processes_pid()).expect("Failed to remove PROCESSES_PID");
        Ok(())
    }

    fn assemble(&mut self) -> Result<()> {
        if !PathBuf::from("devenv.nix").exists() {
            bail!(indoc::indoc! {"
            File devenv.nix does not exist. To get started, run:

                $ devenv init
            "});
        }
        std::fs::create_dir_all(&self.devenv_dot_gc)
            .unwrap_or_else(|_| panic!("Failed to create {}", self.devenv_dot_gc.display()));

        let mut flake_inputs = HashMap::new();
        for (input, attrs) in self.config.inputs.iter() {
            flake_inputs.insert(input.clone(), config::FlakeInput::from(attrs));
        }
        fs::write(
            self.devenv_dotfile.join("flake.json"),
            serde_json::to_string(&flake_inputs).unwrap(),
        )
        .expect("Failed to write flake.json");
        fs::write(
            self.devenv_dotfile.join("devenv.json"),
            serde_json::to_string(&self.config).unwrap(),
        )
        .expect("Failed to write devenv.json");
        fs::write(
            self.devenv_dotfile.join("imports.txt"),
            self.config.imports.join("\n"),
        )
        .expect("Failed to write imports.txt");

        // create flake.devenv.nix
        let vars = indoc::formatdoc!(
            "version = \"{}\";
            system = \"{}\";
            devenv_root = \"{}\";
            devenv_dotfile = ./{};
            devenv_dotfile_string = \"{}\";
            container_name = {};
            tmpdir = \"{}\";
            ",
            crate_version!(),
            self.cli.system,
            self.devenv_root.display(),
            self.devenv_dotfile.file_name().unwrap().to_str().unwrap(),
            self.devenv_dotfile.file_name().unwrap().to_str().unwrap(),
            self.container_name
                .as_deref()
                .map(|s| format!("\"{}\"", s))
                .unwrap_or_else(|| "null".to_string()),
            std::env::var("XDG_RUNTIME_DIR")
                .unwrap_or_else(|_| std::env::var("TMPDIR").unwrap_or_else(|_| "/tmp".to_string())),
        );
        let flake = FLAKE_TMPL.replace("__DEVENV_VARS__", &vars);
        std::fs::write(DEVENV_FLAKE, flake).expect("Failed to write flake.nix");
        Ok(())
    }

    fn get_dev_environment(&mut self, json: bool, logging: bool) -> Result<(Vec<u8>, PathBuf)> {
        self.assemble()?;
        let _logprogress = if logging {
            Some(log::LogProgress::new("Building shell", true))
        } else {
            None
        };
        let gc_root = self.devenv_dot_gc.join("shell");
        let gc_root_str = gc_root.to_str().expect("gc root should be utf-8");

        let mut args: Vec<&str> = vec!["print-dev-env", "--profile", gc_root_str];
        if json {
            args.push("--json");
        }

        let env = self.run_nix("nix", &args, &command::Options::default())?;

        let options = command::Options {
            logging: false,
            ..command::Options::default()
        };

        let args: Vec<&str> = vec!["-p", gc_root_str, "--delete-generations", "old"];
        self.run_nix("nix-env", &args, &options)?;
        let now_ns = get_now_with_nanoseconds();
        let target = format!("{}-shell", now_ns);
        symlink_force(
            &self.logger,
            &fs::canonicalize(&gc_root).expect("to resolve gc_root"),
            &self.devenv_home_gc.join(target),
        );

        Ok((env.stdout, gc_root))
    }
}

fn symlink_force(logger: &log::Logger, link_path: &Path, target: &Path) {
    let _lock = dotlock::Dotlock::create(target.with_extension("lock")).unwrap();
    logger.debug(&format!(
        "Creating symlink {} -> {}",
        link_path.display(),
        target.display()
    ));

    if target.exists() {
        fs::remove_file(target).unwrap_or_else(|_| panic!("Failed to remove {}", target.display()));
    }

    symlink(link_path, target).unwrap_or_else(|_| {
        panic!(
            "Failed to create symlink: {} -> {}",
            link_path.display(),
            target.display()
        )
    });
}

fn default_system() -> String {
    let arch = if cfg!(target_arch = "aarch64") {
        "aarch64"
    } else if cfg!(target_arch = "x86_64") {
        "x86_64"
    } else {
        "unknown architecture"
    };

    let os = if cfg!(target_os = "linux") {
        "linux"
    } else if cfg!(target_os = "windows") {
        "windows"
    } else if cfg!(target_os = "macos") {
        "darwin" // macOS is referred to as "darwin" in target triples
    } else {
        "unknown OS"
    };
    format!("{arch}-{os}")
}

fn get_now_with_nanoseconds() -> String {
    let now = SystemTime::now();
    let duration = now.duration_since(UNIX_EPOCH).expect("Time went backwards");
    let secs = duration.as_secs();
    let nanos = duration.subsec_nanos();
    format!("{}.{}", secs, nanos)
}

#[derive(Deserialize)]
struct PackageResults(HashMap<String, PackageResult>);

#[derive(Deserialize)]
struct PackageResult {
    version: String,
    description: String,
}

#[derive(Deserialize)]
struct OptionResults(HashMap<String, OptionResult>);

#[derive(Deserialize)]
struct OptionResult {
    #[serde(rename = "type")]
    type_: String,
    default: Option<String>,
    description: String,
}

#[derive(Table)]
struct DevenvOptionResult {
    #[table(title = "Option")]
    name: String,
    #[table(title = "Type")]
    type_: String,
    #[table(title = "Default")]
    default: String,
    #[table(title = "Description")]
    description: String,
}

#[derive(Table)]
struct DevenvPackageResult {
    #[table(title = "Package")]
    name: String,
    #[table(title = "Version")]
    version: String,
    #[table(title = "Description")]
    description: String,
}

fn cleanup_symlinks(root: &Path) -> (Vec<PathBuf>, Vec<PathBuf>) {
    let mut to_gc = Vec::new();
    let mut removed_symlinks = Vec::new();

    if !root.exists() {
        std::fs::create_dir_all(root).expect("Failed to create gc directory");
    }

    for entry in fs::read_dir(root).expect("Failed to read directory") {
        let entry = entry.expect("Failed to read entry");
        let path = entry.path();
        if path.is_symlink() {
            let target = fs::canonicalize(&path).expect("Failed to read link");
            if !target.exists() {
                removed_symlinks.push(path.clone());
            } else {
                to_gc.push(target);
            }
        }
    }

    (to_gc, removed_symlinks)
}

fn max_jobs() -> u8 {
    let num_cpus = std::thread::available_parallelism().unwrap_or_else(|e| {
        eprintln!("Failed to get number of logical CPUs: {}", e);
        std::num::NonZeroUsize::new(1).unwrap()
    });
    (num_cpus.get() / 2).try_into().unwrap()
}<|MERGE_RESOLUTION|>--- conflicted
+++ resolved
@@ -207,11 +207,7 @@
     #[command(about = "Build a container.")]
     Build { name: String },
 
-<<<<<<< HEAD
-    #[clap(about = "Copy a container to registry.")]
-=======
-    #[command(about = "Copy a container.")]
->>>>>>> 2733e274
+    #[command(about = "Copy a container to registry.")]
     Copy { name: String },
 
     #[command(about = "Run a container.")]
